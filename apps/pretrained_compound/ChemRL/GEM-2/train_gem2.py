#!/usr/bin/python                                                                                                                                  
#-*-coding:utf-8-*- 
#   Copyright (c) 2021 PaddlePaddle Authors. All Rights Reserved.
#
# Licensed under the Apache License, Version 2.0 (the "License");
# you may not use this file except in compliance with the License.
# You may obtain a copy of the License at
#
#     http://www.apache.org/licenses/LICENSE-2.0
#
# Unless required by applicable law or agreed to in writing, sosftware
# distributed under the License is distributed on an "AS IS" BASIS,
# WITHOUT WARRANTIES OR CONDITIONS OF ANY KIND, eitdher express or implied.
# See the License for the specific language governing permissions and
# limitations under the License.
"""
Finetune:to do some downstream task
"""


import os
from os.path import join, exists, basename
import argparse
import numpy as np
from glob import glob
import csv
import json
from copy import deepcopy
import ml_collections
import logging
import time

from tensorboardX import SummaryWriter

import paddle
import paddle.nn as nn

import paddle.distributed as dist
from paddle.distributed.fleet.utils.hybrid_parallel_util import fused_allreduce_gradients

from pahelix.datasets.inmemory_dataset import InMemoryDataset

from src.dataset import PCQMv2Dataset
from src.model import MolRegressionModel
from src.featurizer import OptimusTransformFn, OptimusCollateFn
from src.paddle_utils import dist_mean, dist_length
from src.utils import calc_parameter_size, tree_map, set_logging_level, write_to_csv, add_to_data_writer
from src.utils import ResultsCollect
from src.ema import ExponentialMovingAverage2
from src.config import make_updated_config, OPTIMUS_MODEL_CONFIG, MOL_REGRESSION_MODEL_CONFIG


def get_optimizer(args, train_config, model):
    milestones = [
            train_config.mid_step, 
            train_config.mid_step + 12, 
            train_config.mid_step + 18, 
            train_config.mid_step + 24, 
            train_config.mid_step + 30]
    gamma = 0.5
    second_scheduler = paddle.optimizer.lr.MultiStepDecay(
            learning_rate=train_config.lr, 
            milestones=milestones,
            gamma=gamma)
    scheduler = paddle.optimizer.lr.LinearWarmup(
            learning_rate=second_scheduler,
            warmup_steps=train_config.warmup_step,
            start_lr=train_config.lr * 0.1,
            end_lr=train_config.lr,
            verbose=True)
    optimizer = paddle.optimizer.Adam(
            scheduler, 
            epsilon=1e-06,
            parameters=model.parameters())
    return optimizer, scheduler


def get_train_steps_per_epoch(dataset_len, args):
    if args.distributed:
        min_data_len = paddle.to_tensor(dataset_len)
        from paddle.distributed import ReduceOp
        dist.all_reduce(min_data_len, ReduceOp.MIN)
        dataset_len = min_data_len.numpy()[0]
        logging.info(f'min dataset len: {dataset_len}')
    return int(dataset_len / args.batch_size) - 5


def get_featurizer(model_config, encoder_config):
    featurizer_dict = {
        'optimus': (OptimusTransformFn(model_config, encoder_config),
                OptimusCollateFn(model_config, encoder_config))
    }
    return featurizer_dict[model_config.model.encoder_type]


def create_model_config(args):
    model_config = make_updated_config(
            MOL_REGRESSION_MODEL_CONFIG, 
            json.load(open(args.model_config, 'r')))

    encoder_config_dict = {
        'optimus': OPTIMUS_MODEL_CONFIG,
        'lite_optimus': OPTIMUS_MODEL_CONFIG,
    }
    encoder_config = make_updated_config(
            encoder_config_dict[model_config.model.encoder_type], 
            json.load(open(args.encoder_config, 'r')))
    return model_config, encoder_config


def load_data(args, trainer_id, trainer_num, model_config, dataset_config, transform_fn):
    raw_dataset = PCQMv2Dataset(dataset_config)

    cache_dir = args.data_cache_dir
    done_file = join(args.data_cache_dir, 'done')
    if not exists(done_file):
        if trainer_id == 0:
            logging.info('load dataset')
            dataset_dict = raw_dataset.load_dataset_dict()
            if args.DEBUG:
                dataset_dict = tree_map(lambda x: x[:8], dataset_dict)
            for name in dataset_dict:
                logging.info(f'transform {name} set')
                dataset_dict[name].transform(transform_fn, num_workers=8 if args.DEBUG else 140)
                dataset_dict[name].save_data(f'{cache_dir}/{name}')
        if args.distributed:
            dist.barrier()
        open(done_file, 'w').write('')

    logging.info(f'load npz')
    train_npz_files = sorted(glob(f'{cache_dir}/train/*npz'))
    valid_npz_files = sorted(glob(f'{cache_dir}/valid/*npz'))
    if args.DEBUG:
        train_npz_files = train_npz_files[:16]
        valid_npz_files = valid_npz_files[:8]
    if args.inference:
        train_dataset = []
    else:
        train_dataset = InMemoryDataset(npz_data_files=train_npz_files[trainer_id::trainer_num])
    valid_dataset = InMemoryDataset(npz_data_files=valid_npz_files[trainer_id::trainer_num]) 
    if model_config.data.get('post_transform', False):
        logging.info('post transform')
        train_dataset.transform(transform_fn, num_workers=args.num_workers)
        valid_dataset.transform(transform_fn, num_workers=args.num_workers)
    return raw_dataset, train_dataset, valid_dataset


def train(args, epoch_id, model, train_dataset, collate_fn, optimizer, train_steps, ema):
    """
    Define the train function 
    """
    model.train()
    data_gen = train_dataset.get_data_loader(
            batch_size=args.batch_size, 
            num_workers=args.num_workers, 
            shuffle=True,
            collate_fn=collate_fn)

    step = 0
    s0 = time.time()
    res_collect = ResultsCollect()
    for batch in data_gen:
        label = batch['label']
        batch = tree_map(lambda x: paddle.to_tensor(x), batch)
        batch['epoch_id'] = epoch_id
        if len(label) < args.batch_size * 0.5:
            continue

        s1 = time.time()
        if args.distributed:
            with model.no_sync():
                results = model(batch)
                loss = results['loss']
                loss.backward()
            fused_allreduce_gradients(list(model.parameters()), None)
        else:
            results = model(batch)
            loss = results['loss']
            loss.backward()
        optimizer.step()
        optimizer.clear_grad()

        # ema
        ema.update()
        s2 = time.time()

        # logging
        res_collect.add(batch, results)
        if args.DEBUG or step % 100 == 0:
            logging.info(f"step {step} {res_collect.get_result(distributed=False)} "
                f"t_data: {s1 - s0:.4f} t_train {s2 - s1:.4f}")
        s0 = time.time()
        step += 1
        if step > train_steps:
            break
    train_results = res_collect.get_result(distributed=args.distributed)
    return train_results


@paddle.no_grad()
def evaluate(args, epoch_id, model, test_dataset, collate_fn):
    """
    Define the evaluate function
    In the dataset, a proportion of labels are blank. So we use a `valid` tensor 
    to help eliminate these blank labels in both training and evaluation phase.
    We downscale the batch size of the valid dataset since there are larger mols in valid it.
    """
    model.eval()
    data_gen = test_dataset.get_data_loader(
            batch_size=args.batch_size, 
            num_workers=args.num_workers, 
            shuffle=False,
            collate_fn=collate_fn)

    total_pred = []
    total_label = []
    for batch in data_gen:
        batch = tree_map(lambda x: paddle.to_tensor(x), batch) 
        results = model(batch)
        total_pred.append(results['pred'].numpy().flatten())
        total_label.append(batch['label'].numpy().flatten())
    total_pred = np.concatenate(total_pred, 0)
    total_label = np.concatenate(total_label, 0)
    mae = np.abs(total_pred - total_label)
    mean_mae = dist_mean(mae, distributed=args.distributed)
    num_sample = dist_length(mae, distributed=args.distributed)
    logging.info(f'test_epoch: {epoch_id} num: {num_sample} mae: {mean_mae}')
    return mean_mae


def adjust_dropout(model_config, encoder_config, last_ck_path):
    """
    adjust the dropout rate of the model to achieve better performance
    """
    encoder_config.init_dropout_rate = 0
    encoder_config.optimus_block.first_body_axial_attention_dropout = 0
    encoder_config.optimus_block.pair_dropout_rate = 0
    encoder_config.optimus_block.first_body_axial_attention.dropout_rate = 0
    encoder_config.optimus_block.node_ffn.dropout_rate = 0
    encoder_config.optimus_block.second_body_first_axis.dropout_rate = 0
    encoder_config.optimus_block.second_body_second_axis.dropout_rate = 0
    encoder_config.optimus_block.pair_ffn.dropout_rate = 0
    model = MolRegressionModel(model_config, encoder_config)
    model.set_state_dict(paddle.load(last_ck_path))
    print('Load state_dict from %s' % last_ck_path)
    return model


def main(args):
    """
    Call the configuration function of the model, build the model and load data, then start training.
    model_config:
        a json file  with the hyperparameters,such as dropout rate ,learning rate,num tasks and so on;
    num_tasks:
        it means the number of task that each dataset contains, it's related to the dataset;
    """
    def _read_json(path):
        return ml_collections.ConfigDict(json.load(open(path, 'r')))

    set_logging_level(args.logging_level)

    print(f'args:\n{args}')
    dataset_config = _read_json(args.dataset_config)
    print(f'>>> dataset_config:\n{dataset_config}')
    train_config = _read_json(args.train_config)
    print(f'>>> train_config:\n{train_config}')
    model_config, encoder_config = create_model_config(args)
    print(f'>>> model_config:\n{model_config}')
    print(f'>>> encoder_config:\n{encoder_config}')

    ### init dist
    trainer_id = 0
    trainer_num = 1
    if args.distributed:
        dist.init_parallel_env()
        trainer_id = dist.get_rank()
        trainer_num = dist.get_world_size()
    
    # recompute dropout config
    ### IMPORTANT: in order to correctly recover dropout in paddle.distributed.fleet.utils.recompute 
    paddle.seed(10000 + trainer_id)

    ### load data
    transform_fn, collate_fn = get_featurizer(model_config, encoder_config)
    raw_dataset, train_dataset, valid_dataset = load_data(
            args, trainer_id, trainer_num, model_config, dataset_config, transform_fn)
    logging.info(f"Train/Valid num: {len(train_dataset)}/{len(valid_dataset)}")
    label_stat = raw_dataset.get_label_stat()
    print(f'label_stat: {label_stat}')
    model_config.model.heads.property_regr.update(
            label_mean=list(label_stat['mean']), label_std=list(label_stat['std']))

    ### build model
    model = MolRegressionModel(model_config, encoder_config)
    print("parameter size:", calc_parameter_size(model.parameters()))
    if args.distributed:
        model = paddle.DataParallel(model)
    if not args.init_model is None and not args.init_model == "":
        model.set_state_dict(paddle.load(args.init_model))
        print('Load state_dict from %s' % args.init_model)

    ema = ExponentialMovingAverage2(model, decay=0.999)
    ema_start_step = 0 if args.DEBUG else 30

    optimizer, scheduler = get_optimizer(args, train_config, model)
    if args.inference:
        mean_mae = evaluate(args, 0, model, valid_dataset, collate_fn)
        print(f"mean mae : {mean_mae}")
        exit(0)

    ### start train
    data_writer = None
    if dist.get_rank() == 0:
        try:    # permission denied error if without root
            data_writer = SummaryWriter(f'{args.log_dir}/tensorboard_log_dir', max_queue=0)
        except Exception as ex:
            print(f'Create data_writer failed: {ex}')
    train_steps = get_train_steps_per_epoch(len(train_dataset), args)
    print("train_steps per epoch : ", train_steps)
    mean_mae_list = []
    for _ in range(args.start_step):
        scheduler.step()
    for epoch_id in range(args.start_step, args.max_epoch):
        ## ema register
        if epoch_id >= ema_start_step and not ema.is_registered:
            ema.register()
        
        if epoch_id == 69:
<<<<<<< HEAD
            model = adjust_dropout(model_config, encoder_config, f'./{args.model_dir}/epoch_{epoch_id - 1}.pdparams')
=======
            model.encoder.reduce_dropout()
>>>>>>> 1bb0387c

        ## train
        s_time = time.time()
        scheduler.step()
        train_results = train(args, epoch_id, model, train_dataset, collate_fn, 
                optimizer, train_steps, ema)

        ## evaluate
        mean_mae = evaluate(args, epoch_id, model, valid_dataset, collate_fn)
        mean_mae_list.append(mean_mae)
        ema_mean_mae = 0
        if ema.is_registered:
            ema.apply()
            ema_mean_mae = evaluate(args, epoch_id, model, valid_dataset, collate_fn)
            ema.restore()
        
        ## logging        
        if trainer_id == 0:
            train_results.update({
                'total_batch_size': args.batch_size * trainer_num,
                "lr": scheduler.get_lr()
            })
            add_to_data_writer(data_writer, epoch_id, train_results, prefix='train')
            test_results = {
                'mean_mae': mean_mae,
                'best_val': min(mean_mae_list),
                'ema_mean_mae': ema_mean_mae,
            }
            add_to_data_writer(data_writer, epoch_id, test_results, prefix='test')
            csv_results = {'epoch': epoch_id}
            csv_results.update(train_results)
            csv_results.update(test_results)
            write_to_csv(f'{args.log_dir}/results.csv', csv_results)

        ## saving
        if trainer_id == 0:
            paddle.save(model.state_dict(), f'./{args.model_dir}/epoch_{epoch_id}.pdparams')
            if ema.is_registered:
                ema.apply()
                paddle.save(model.state_dict(), f'./{args.model_dir}/epoch_{epoch_id}_ema.pdparams')
                ema.restore()

        logging.info(f"using {(time.time() - s_time)/60} minute")
    

if __name__ == '__main__':
    parser = argparse.ArgumentParser()
    parser.add_argument("--distributed", action='store_true', default=False)
    parser.add_argument("--DEBUG", action='store_true', default=False)
    parser.add_argument("--logging_level", type=str, default="DEBUG", 
            help="NOTSET, DEBUG, INFO, WARNING, ERROR, CRITICAL")

    parser.add_argument("--batch_size", type=int, default=32)
    parser.add_argument("--num_workers", type=int, default=4)
    parser.add_argument("--max_epoch", type=int, default=100)

    parser.add_argument("--dataset_config", type=str)
    parser.add_argument("--data_cache_dir", type=str, default="./data_cache")
    parser.add_argument("--model_config", type=str)
    parser.add_argument("--encoder_config", type=str)
    parser.add_argument("--train_config", type=str)
    parser.add_argument("--inference", action='store_true', default=False)
    parser.add_argument("--init_model", type=str)
    parser.add_argument("--start_step", type=int)
    parser.add_argument("--model_dir", type=str, default="./debug_models")
    parser.add_argument("--log_dir", type=str, default="./debug_log")
    args = parser.parse_args()
    
    main(args)<|MERGE_RESOLUTION|>--- conflicted
+++ resolved
@@ -80,7 +80,7 @@
         min_data_len = paddle.to_tensor(dataset_len)
         from paddle.distributed import ReduceOp
         dist.all_reduce(min_data_len, ReduceOp.MIN)
-        dataset_len = min_data_len.numpy()[0]
+        dataset_len = int(min_data_len)
         logging.info(f'min dataset len: {dataset_len}')
     return int(dataset_len / args.batch_size) - 5
 
@@ -226,24 +226,6 @@
     num_sample = dist_length(mae, distributed=args.distributed)
     logging.info(f'test_epoch: {epoch_id} num: {num_sample} mae: {mean_mae}')
     return mean_mae
-
-
-def adjust_dropout(model_config, encoder_config, last_ck_path):
-    """
-    adjust the dropout rate of the model to achieve better performance
-    """
-    encoder_config.init_dropout_rate = 0
-    encoder_config.optimus_block.first_body_axial_attention_dropout = 0
-    encoder_config.optimus_block.pair_dropout_rate = 0
-    encoder_config.optimus_block.first_body_axial_attention.dropout_rate = 0
-    encoder_config.optimus_block.node_ffn.dropout_rate = 0
-    encoder_config.optimus_block.second_body_first_axis.dropout_rate = 0
-    encoder_config.optimus_block.second_body_second_axis.dropout_rate = 0
-    encoder_config.optimus_block.pair_ffn.dropout_rate = 0
-    model = MolRegressionModel(model_config, encoder_config)
-    model.set_state_dict(paddle.load(last_ck_path))
-    print('Load state_dict from %s' % last_ck_path)
-    return model
 
 
 def main(args):
@@ -326,11 +308,7 @@
             ema.register()
         
         if epoch_id == 69:
-<<<<<<< HEAD
-            model = adjust_dropout(model_config, encoder_config, f'./{args.model_dir}/epoch_{epoch_id - 1}.pdparams')
-=======
             model.encoder.reduce_dropout()
->>>>>>> 1bb0387c
 
         ## train
         s_time = time.time()
